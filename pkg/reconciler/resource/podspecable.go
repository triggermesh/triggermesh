/*
Copyright 2022 TriggerMesh Inc.

Licensed under the Apache License, Version 2.0 (the "License");
you may not use this file except in compliance with the License.
You may obtain a copy of the License at

    http://www.apache.org/licenses/LICENSE-2.0

Unless required by applicable law or agreed to in writing, software
distributed under the License is distributed on an "AS IS" BASIS,
WITHOUT WARRANTIES OR CONDITIONS OF ANY KIND, either express or implied.
See the License for the specific language governing permissions and
limitations under the License.
*/

package resource

import (
	"path/filepath"

	appsv1 "k8s.io/api/apps/v1"
	corev1 "k8s.io/api/core/v1"
	metav1 "k8s.io/apimachinery/pkg/apis/meta/v1"

	servingv1 "knative.dev/serving/pkg/apis/serving/v1"
)

// PodLabel sets the value of a label of a PodSpecable's Pod template.
func PodLabel(key, val string) ObjectOption {
	return func(object interface{}) {
		var metaObj metav1.Object

		switch o := object.(type) {
		case *appsv1.Deployment:
			metaObj = &o.Spec.Template
		case *servingv1.Service:
			metaObj = &o.Spec.Template
		}

		Label(key, val)(metaObj)
	}
}

// Container adds a container to a PodSpecable's Pod template.
func Container(c *corev1.Container) ObjectOption {
	return func(object interface{}) {
		switch o := object.(type) {
		case *appsv1.Deployment:
			containers := &o.Spec.Template.Spec.Containers
			*containers = append(*containers, *c)
		case *servingv1.Service:
			containers := &o.Spec.Template.Spec.Containers
			*containers = []corev1.Container{*c}
		}
	}
}

// ServiceAccount sets the ServiceAccount name of a PodSpecable.
func ServiceAccount(sa string) ObjectOption {
	return func(object interface{}) {
		var saName *string

		switch o := object.(type) {
		case *appsv1.Deployment:
			saName = &o.Spec.Template.Spec.ServiceAccountName
		case *servingv1.Service:
			saName = &o.Spec.Template.Spec.ServiceAccountName
		}

		*saName = sa
	}
}

// Toleration sets a Toleration on a PodSpecable.
func Toleration(t corev1.Toleration) ObjectOption {
	return func(object interface{}) {
		var tolerations *[]corev1.Toleration

		switch o := object.(type) {
		case *appsv1.Deployment:
			tolerations = &o.Spec.Template.Spec.Tolerations
		case *servingv1.Service:
			tolerations = &o.Spec.Template.Spec.Tolerations
		}

		*tolerations = append(*tolerations, t)
	}
}

// SecretMount adds a Secret volume and a corresponding mount to a PodSpecable.
func SecretMount(name, target, secretName, secretKey string) ObjectOption {
	return func(object interface{}) {
		var vols *[]corev1.Volume

		switch o := object.(type) {
		case *appsv1.Deployment:
			vols = &o.Spec.Template.Spec.Volumes
		case *servingv1.Service:
			vols = &o.Spec.Template.Spec.Volumes
		}

		*vols = append(*vols, corev1.Volume{
			Name: name,
			VolumeSource: corev1.VolumeSource{
				Secret: &corev1.SecretVolumeSource{
					SecretName: secretName,
					Items: []corev1.KeyToPath{
						{
							Key:  secretKey,
							Path: filepath.Base(target),
<<<<<<< HEAD
=======
						},
					},
				},
			},
		})

		var volMounts *[]corev1.VolumeMount

		switch o := object.(type) {
		case *appsv1.Deployment, *servingv1.Service:
			volMounts = &firstContainer(o).VolumeMounts
		}

		*volMounts = append(*volMounts, corev1.VolumeMount{
			Name:      name,
			ReadOnly:  true,
			MountPath: target,
			SubPath:   filepath.Base(target),
		})
	}
}

// ConfigMapMount adds a ConfigMap volume and a corresponding mount to a PodSpecable.
func ConfigMapMount(name, target, cmName, cmKey string) ObjectOption {
	return func(object interface{}) {
		var vols *[]corev1.Volume

		switch o := object.(type) {
		case *appsv1.Deployment:
			vols = &o.Spec.Template.Spec.Volumes
		case *servingv1.Service:
			vols = &o.Spec.Template.Spec.Volumes
		}

		*vols = append(*vols, corev1.Volume{
			Name: name,
			VolumeSource: corev1.VolumeSource{
				ConfigMap: &corev1.ConfigMapVolumeSource{
					LocalObjectReference: corev1.LocalObjectReference{
						Name: cmName,
					},
					Items: []corev1.KeyToPath{
						{
							Key:  cmKey,
							Path: filepath.Base(target),
>>>>>>> 1804c144
						},
					},
				},
			},
		})

		var volMounts *[]corev1.VolumeMount

		switch o := object.(type) {
		case *appsv1.Deployment, *servingv1.Service:
			volMounts = &firstContainer(o).VolumeMounts
		}

		*volMounts = append(*volMounts, corev1.VolumeMount{
			Name:      name,
			ReadOnly:  true,
			MountPath: target,
			SubPath:   filepath.Base(target),
<<<<<<< HEAD
		})
	}
}

// ConfigMapMount adds a ConfigMap volume and a corresponding mount to a PodSpecable.
func ConfigMapMount(name, target, cmName, cmKey string) ObjectOption {
	return func(object interface{}) {
		var vols *[]corev1.Volume

		switch o := object.(type) {
		case *appsv1.Deployment:
			vols = &o.Spec.Template.Spec.Volumes
		case *servingv1.Service:
			vols = &o.Spec.Template.Spec.Volumes
		}

		*vols = append(*vols, corev1.Volume{
			Name: name,
			VolumeSource: corev1.VolumeSource{
				ConfigMap: &corev1.ConfigMapVolumeSource{
					LocalObjectReference: corev1.LocalObjectReference{
						Name: cmName,
					},
					Items: []corev1.KeyToPath{
						{
							Key:  cmKey,
							Path: filepath.Base(target),
						},
					},
				},
			},
		})

		var volMounts *[]corev1.VolumeMount

		switch o := object.(type) {
		case *appsv1.Deployment, *servingv1.Service:
			volMounts = &firstContainer(o).VolumeMounts
		}

		*volMounts = append(*volMounts, corev1.VolumeMount{
			Name:      name,
			ReadOnly:  true,
			MountPath: target,
			SubPath:   filepath.Base(target),
=======
>>>>>>> 1804c144
		})
	}
}<|MERGE_RESOLUTION|>--- conflicted
+++ resolved
@@ -109,8 +109,6 @@
 						{
 							Key:  secretKey,
 							Path: filepath.Base(target),
-<<<<<<< HEAD
-=======
 						},
 					},
 				},
@@ -156,7 +154,6 @@
 						{
 							Key:  cmKey,
 							Path: filepath.Base(target),
->>>>>>> 1804c144
 						},
 					},
 				},
@@ -175,54 +172,6 @@
 			ReadOnly:  true,
 			MountPath: target,
 			SubPath:   filepath.Base(target),
-<<<<<<< HEAD
-		})
-	}
-}
-
-// ConfigMapMount adds a ConfigMap volume and a corresponding mount to a PodSpecable.
-func ConfigMapMount(name, target, cmName, cmKey string) ObjectOption {
-	return func(object interface{}) {
-		var vols *[]corev1.Volume
-
-		switch o := object.(type) {
-		case *appsv1.Deployment:
-			vols = &o.Spec.Template.Spec.Volumes
-		case *servingv1.Service:
-			vols = &o.Spec.Template.Spec.Volumes
-		}
-
-		*vols = append(*vols, corev1.Volume{
-			Name: name,
-			VolumeSource: corev1.VolumeSource{
-				ConfigMap: &corev1.ConfigMapVolumeSource{
-					LocalObjectReference: corev1.LocalObjectReference{
-						Name: cmName,
-					},
-					Items: []corev1.KeyToPath{
-						{
-							Key:  cmKey,
-							Path: filepath.Base(target),
-						},
-					},
-				},
-			},
-		})
-
-		var volMounts *[]corev1.VolumeMount
-
-		switch o := object.(type) {
-		case *appsv1.Deployment, *servingv1.Service:
-			volMounts = &firstContainer(o).VolumeMounts
-		}
-
-		*volMounts = append(*volMounts, corev1.VolumeMount{
-			Name:      name,
-			ReadOnly:  true,
-			MountPath: target,
-			SubPath:   filepath.Base(target),
-=======
->>>>>>> 1804c144
 		})
 	}
 }