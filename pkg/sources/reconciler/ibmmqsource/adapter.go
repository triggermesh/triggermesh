--- conflicted
+++ resolved
@@ -74,51 +74,22 @@
 	passwdStashMount := resource.ObjectOption(func(interface{}) {})
 
 	if typedSrc.Spec.Auth.TLS != nil {
-<<<<<<< HEAD
-		appEnv = append(appEnv, []corev1.EnvVar{
-			{
-				Name:  envTLSCipher,
-				Value: typedSrc.Spec.Auth.TLS.Cipher,
-			},
-			{
-				Name:  envTLSClientAuth,
-				Value: fmt.Sprintf("%t", typedSrc.Spec.Auth.TLS.ClientAuthRequired),
-			},
-		}...)
-
-		if typedSrc.Spec.Auth.TLS.CertLabel != nil {
-			appEnv = append(appEnv, []corev1.EnvVar{
-				{
-					Name:  envTLSCertLabel,
-					Value: *typedSrc.Spec.Auth.TLS.CertLabel,
-				},
-			}...)
-		}
-
-		keystoreMount = resource.SecretMount("key-database", KeystoreMountPath,
-			typedSrc.Spec.Auth.TLS.KeyRepository.KeyDatabase.ValueFromSecret.Name,
-			resource.WithMountSubPath(path.Base(KeystoreMountPath)),
-			resource.WithVolumeSecretItem(typedSrc.Spec.Auth.TLS.KeyRepository.KeyDatabase.ValueFromSecret.Key, path.Base(KeystoreMountPath)))
-		passwdStashMount = resource.SecretMount("db-password", PasswdStashMountPath,
-			typedSrc.Spec.Auth.TLS.KeyRepository.PasswordStash.ValueFromSecret.Name,
-			resource.WithMountSubPath(path.Base(PasswdStashMountPath)),
-			resource.WithVolumeSecretItem(typedSrc.Spec.Auth.TLS.KeyRepository.PasswordStash.ValueFromSecret.Key, path.Base(PasswdStashMountPath)))
-
-=======
 		keystoreMount = resource.SecretMount(
 			"key-database",
 			KeystoreMountPath,
 			typedSrc.Spec.Auth.TLS.KeyRepository.KeyDatabase.ValueFromSecret.Name,
-			typedSrc.Spec.Auth.TLS.KeyRepository.KeyDatabase.ValueFromSecret.Key,
-		)
-
+			resource.WithMountSubPath(path.Base(KeystoreMountPath)),
+			resource.WithVolumeSecretItem(
+				typedSrc.Spec.Auth.TLS.KeyRepository.KeyDatabase.ValueFromSecret.Key,
+				path.Base(KeystoreMountPath)))
 		passwdStashMount = resource.SecretMount(
 			"db-password",
 			PasswdStashMountPath,
 			typedSrc.Spec.Auth.TLS.KeyRepository.PasswordStash.ValueFromSecret.Name,
-			typedSrc.Spec.Auth.TLS.KeyRepository.PasswordStash.ValueFromSecret.Key,
-		)
->>>>>>> ca6f5c27
+			resource.WithMountSubPath(path.Base(PasswdStashMountPath)),
+			resource.WithVolumeSecretItem(
+				typedSrc.Spec.Auth.TLS.KeyRepository.PasswordStash.ValueFromSecret.Key,
+				path.Base(PasswdStashMountPath)))
 	}
 
 	return common.NewAdapterDeployment(src, sinkURI,
