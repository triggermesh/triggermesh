--- conflicted
+++ resolved
@@ -29,11 +29,7 @@
 	EventTypeXMLToJSONGenericResponse = "io.triggermesh.xmltojsontransformation.error"
 )
 
-<<<<<<< HEAD
-var XMLToJSONCondSet = apis.NewLivingConditionSet(
-=======
 var xmlToJSONCondSet = apis.NewLivingConditionSet(
->>>>>>> 3ce81f86
 	ConditionDeployed,
 )
 
@@ -44,20 +40,12 @@
 
 // GetConditionSet retrieves the condition set for this resource. Implements the KRShaped interface.
 func (t *XMLToJSONTransformation) GetConditionSet() apis.ConditionSet {
-<<<<<<< HEAD
-	return XMLToJSONCondSet
-=======
 	return xmlToJSONCondSet
->>>>>>> 3ce81f86
 }
 
 // MarkServiceUnavailable marks XMLToJSONTransformation as not ready with ServiceUnavailable reason.
 func (ts *XMLToJSONTransformationStatus) MarkServiceUnavailable(name string) {
-<<<<<<< HEAD
-	XMLToJSONCondSet.Manage(ts).MarkFalse(
-=======
 	xmlToJSONCondSet.Manage(ts).MarkFalse(
->>>>>>> 3ce81f86
 		"ServiceUnavailable",
 		"Service %q is not ready.", name)
 }
@@ -66,7 +54,7 @@
 // ConditionDeployed should be marked as true or false.
 func (ts *XMLToJSONTransformationStatus) PropagateKServiceAvailability(ksvc *servingv1.Service) {
 	if ksvc == nil {
-		XMLToJSONCondSet.Manage(ts).MarkUnknown(ConditionDeployed, ReasonUnavailable,
+		xmlToJSONCondSet.Manage(ts).MarkUnknown(ConditionDeployed, ReasonUnavailable,
 			"The status of the adapter Service can not be determined")
 		return
 	}
@@ -77,7 +65,7 @@
 	ts.Address.URL = ksvc.Status.URL
 
 	if ksvc.IsReady() {
-		XMLToJSONCondSet.Manage(ts).MarkTrue(ConditionDeployed)
+		xmlToJSONCondSet.Manage(ts).MarkTrue(ConditionDeployed)
 		return
 	}
 
@@ -87,7 +75,7 @@
 		msg += ": " + readyCond.Message
 	}
 
-	XMLToJSONCondSet.Manage(ts).MarkFalse(ConditionDeployed, ReasonUnavailable, msg)
+	xmlToJSONCondSet.Manage(ts).MarkFalse(ConditionDeployed, ReasonUnavailable, msg)
 
 }
 
@@ -98,18 +86,10 @@
 
 // MarkNoKService sets the condition that the service is not ready
 func (ts *XMLToJSONTransformationStatus) MarkNoKService(reason, messageFormat string, messageA ...interface{}) {
-<<<<<<< HEAD
-	XMLToJSONCondSet.Manage(ts).MarkFalse(ConditionDeployed, reason, messageFormat, messageA...)
-=======
 	xmlToJSONCondSet.Manage(ts).MarkFalse(ConditionDeployed, reason, messageFormat, messageA...)
->>>>>>> 3ce81f86
 }
 
 // IsReady returns true if the resource is ready overall.
 func (ts *XMLToJSONTransformationStatus) IsReady() bool {
-<<<<<<< HEAD
-	return XMLToJSONCondSet.Manage(ts).IsHappy()
-=======
 	return xmlToJSONCondSet.Manage(ts).IsHappy()
->>>>>>> 3ce81f86
 }