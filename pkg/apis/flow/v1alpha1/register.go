/*
Copyright 2022 TriggerMesh Inc.

Licensed under the Apache License, Version 2.0 (the "License");
you may not use this file except in compliance with the License.
You may obtain a copy of the License at

    http://www.apache.org/licenses/LICENSE-2.0

Unless required by applicable law or agreed to in writing, software
distributed under the License is distributed on an "AS IS" BASIS,
WITHOUT WARRANTIES OR CONDITIONS OF ANY KIND, either express or implied.
See the License for the specific language governing permissions and
limitations under the License.
*/

package v1alpha1

import (
	"github.com/triggermesh/triggermesh/pkg/apis/flow"

	metav1 "k8s.io/apimachinery/pkg/apis/meta/v1"
	"k8s.io/apimachinery/pkg/runtime"
	"k8s.io/apimachinery/pkg/runtime/schema"
)

// SchemeGroupVersion is group version used to register these objects
var SchemeGroupVersion = schema.GroupVersion{Group: flow.GroupName, Version: "v1alpha1"}

// Kind takes an unqualified kind and returns back a Group qualified GroupKind
func Kind(kind string) schema.GroupKind {
	return SchemeGroupVersion.WithKind(kind).GroupKind()
}

// Resource takes an unqualified resource and returns a Group qualified GroupResource
func Resource(resource string) schema.GroupResource {
	return SchemeGroupVersion.WithResource(resource).GroupResource()
}

var (
	// SchemeBuilder creates a Scheme builder that is used to register types for this custom API.
	SchemeBuilder = runtime.NewSchemeBuilder(addKnownTypes)
	// AddToScheme registers the types stored in SchemeBuilder.
	AddToScheme = SchemeBuilder.AddToScheme
)

// Adds the list of known types to Scheme.
func addKnownTypes(scheme *runtime.Scheme) error {
	scheme.AddKnownTypes(SchemeGroupVersion,
		&JQTransformation{},
		&JQTransformationList{},
		&Synchronizer{},
		&SynchronizerList{},
		&Transformation{},
		&TransformationList{},
<<<<<<< HEAD
		&DataWeaveTransformation{},
		&DataWeaveTransformationList{},
		&JQTransformation{},
		&JQTransformationList{},
		&XSLTTransformation{},
		&XSLTTransformationList{},
=======
>>>>>>> e02628b8
		&XMLToJSONTransformation{},
		&XMLToJSONTransformationList{},
		&XSLTTransformation{},
		&XSLTTransformationList{},
	)
	metav1.AddToGroupVersion(scheme, SchemeGroupVersion)
	return nil
}<|MERGE_RESOLUTION|>--- conflicted
+++ resolved
@@ -53,15 +53,8 @@
 		&SynchronizerList{},
 		&Transformation{},
 		&TransformationList{},
-<<<<<<< HEAD
 		&DataWeaveTransformation{},
 		&DataWeaveTransformationList{},
-		&JQTransformation{},
-		&JQTransformationList{},
-		&XSLTTransformation{},
-		&XSLTTransformationList{},
-=======
->>>>>>> e02628b8
 		&XMLToJSONTransformation{},
 		&XMLToJSONTransformationList{},
 		&XSLTTransformation{},
