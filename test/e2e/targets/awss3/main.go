--- conflicted
+++ resolved
@@ -100,14 +100,7 @@
 
 			By("creating a S3 bucket", func() {
 				bucketName = e2es3.CreateBucket(s3Client, f, region)
-<<<<<<< HEAD
 				bucketARN = createBucketARN(bucketName)
-				awsSecret = createAWSCredsSecret(f.KubeClient, ns, awsCreds)
-			})
-		})
-=======
-				bucketARN = createBucketARN(bucketName, region)
->>>>>>> a3f8a41a
 
 				DeferCleanup(func() {
 					By("deleting S3 bucket "+bucketName, func() {
