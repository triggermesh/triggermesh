--- conflicted
+++ resolved
@@ -197,14 +197,4 @@
       return stream.replace(" \n", "\n")
     return stream
 
-<<<<<<< HEAD
-# Remove trailing space that happen after formatting descriptions that contain multiple lines.
-def remove_descriptions_trailing_space(stream):
-    if " \n" in stream:
-      return stream.replace(" \n", "\n")
-    return stream
-
-yaml.dump(crd, sys.stdout, transform=remove_descriptions_trailing_space)
-=======
-yaml.dump(crd, sys.stdout, transform=remove_descriptions_trailing_space)
->>>>>>> ef9a0076
+yaml.dump(crd, sys.stdout, transform=remove_descriptions_trailing_space)