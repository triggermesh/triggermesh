# Copyright 2022 TriggerMesh Inc.
#
# Licensed under the Apache License, Version 2.0 (the "License");
# you may not use this file except in compliance with the License.
# You may obtain a copy of the License at
#
#     http://www.apache.org/licenses/LICENSE-2.0
#
# Unless required by applicable law or agreed to in writing, software
# distributed under the License is distributed on an "AS IS" BASIS,
# WITHOUT WARRANTIES OR CONDITIONS OF ANY KIND, either express or implied.
# See the License for the specific language governing permissions and
# limitations under the License.

apiVersion: apps/v1
kind: Deployment
metadata:
  name: triggermesh-controller
  namespace: triggermesh
  labels:
    app.kubernetes.io/part-of: triggermesh

spec:
  replicas: 1
  selector:
    matchLabels:
      app: triggermesh-controller

  template:
    metadata:
      labels:
        app: triggermesh-controller

    spec:
      serviceAccountName: triggermesh-controller

      containers:
      - name: controller
        terminationMessagePolicy: FallbackToLogsOnError
        image: ko://github.com/triggermesh/triggermesh/cmd/triggermesh-controller

        resources:
          requests:
            cpu: 50m
            memory: 20Mi

        env:
        - name: SYSTEM_NAMESPACE
          valueFrom:
            fieldRef:
              fieldPath: metadata.namespace
        # Logging/observability configuration
        - name: CONFIG_LOGGING_NAME
          value: config-logging
        - name: CONFIG_OBSERVABILITY_NAME
          value: config-observability
        - name: METRICS_DOMAIN
          value: triggermesh.io
        # Source adapters
        - name: AWSCLOUDWATCHSOURCE_IMAGE
          value: ko://github.com/triggermesh/triggermesh/cmd/awscloudwatchsource-adapter
        - name: AWSCLOUDWATCHLOGSSOURCE_IMAGE
          value: ko://github.com/triggermesh/triggermesh/cmd/awscloudwatchlogssource-adapter
        - name: AWSCODECOMMITSOURCE_IMAGE
          value: ko://github.com/triggermesh/triggermesh/cmd/awscodecommitsource-adapter
        - name: AWSCOGNITOIDENTITYSOURCE_IMAGE
          value: ko://github.com/triggermesh/triggermesh/cmd/awscognitoidentitysource-adapter
        - name: AWSCOGNITOUSERPOOLSOURCE_IMAGE
          value: ko://github.com/triggermesh/triggermesh/cmd/awscognitouserpoolsource-adapter
        - name: AWSDYNAMODBSOURCE_IMAGE
          value: ko://github.com/triggermesh/triggermesh/cmd/awsdynamodbsource-adapter
        - name: AWSKINESISSOURCE_IMAGE
          value: ko://github.com/triggermesh/triggermesh/cmd/awskinesissource-adapter
        - name: AWSPERFORMANCEINSIGHTSSOURCE_IMAGE
          value: ko://github.com/triggermesh/triggermesh/cmd/awsperformanceinsightssource-adapter
        - name: AWSSNSSOURCE_IMAGE
          value: ko://github.com/triggermesh/triggermesh/cmd/awssnssource-adapter
        - name: AWSSQSSOURCE_IMAGE
          value: ko://github.com/triggermesh/triggermesh/cmd/awssqssource-adapter
        - name: AZUREEVENTHUBSOURCE_IMAGE
          value: ko://github.com/triggermesh/triggermesh/cmd/azureeventhubsource-adapter
        - name: AZUREIOTHUBSOURCE_IMAGE
          value: ko://github.com/triggermesh/triggermesh/cmd/azureiothubsource-adapter
        - name: AZUREQUEUESTORAGESOURCE_IMAGE
          value: ko://github.com/triggermesh/triggermesh/cmd/azurequeuestoragesource-adapter
        - name: AZURESERVICEBUSSOURCE_IMAGE
          value: ko://github.com/triggermesh/triggermesh/cmd/azureservicebussource-adapter
        - name: GOOGLECLOUDPUBSUBSOURCE_IMAGE
          value: ko://github.com/triggermesh/triggermesh/cmd/googlecloudpubsubsource-adapter
        - name: HTTPPOLLERSOURCE_IMAGE
          value: ko://github.com/triggermesh/triggermesh/cmd/httppollersource-adapter
        - name: OCIMETRICSSOURCE_IMAGE
          value: ko://github.com/triggermesh/triggermesh/cmd/ocimetricssource-adapter
        - name: SALESFORCESOURCE_IMAGE
          value: ko://github.com/triggermesh/triggermesh/cmd/salesforcesource-adapter
        - name: SLACKSOURCE_IMAGE
          value: ko://github.com/triggermesh/triggermesh/cmd/slacksource-adapter
        - name: TWILIOSOURCE_IMAGE
          value: ko://github.com/triggermesh/triggermesh/cmd/twiliosource-adapter
        - name: WEBHOOKSOURCE_IMAGE
          value: ko://github.com/triggermesh/triggermesh/cmd/webhooksource-adapter
        - name: ZENDESKSOURCE_IMAGE
          value: ko://github.com/triggermesh/triggermesh/cmd/zendesksource-adapter
        # Target adapters
        - name: ALIBABAOSSTARGET_IMAGE
          value: ko://github.com/triggermesh/triggermesh/cmd/alibabaosstarget-adapter
        - name: AWSCOMPREHENDTARGET_IMAGE
          value: ko://github.com/triggermesh/triggermesh/cmd/awscomprehendtarget-adapter
        - name: AWSDYNAMODBTARGET_IMAGE
          value: ko://github.com/triggermesh/triggermesh/cmd/awsdynamodbtarget-adapter
        - name: AWSEVENTBRIDGETARGET_IMAGE
          value: ko://github.com/triggermesh/triggermesh/cmd/awseventbridgetarget-adapter
        - name: AWSKINESISTARGET_IMAGE
          value: ko://github.com/triggermesh/triggermesh/cmd/awskinesistarget-adapter
        - name: AWSLAMBDATARGET_IMAGE
          value: ko://github.com/triggermesh/triggermesh/cmd/awslambdatarget-adapter
        - name: AWSS3TARGET_IMAGE
          value: ko://github.com/triggermesh/triggermesh/cmd/awss3target-adapter
        - name: AWSSNSTARGET_IMAGE
          value: ko://github.com/triggermesh/triggermesh/cmd/awssnstarget-adapter
        - name: AWSSQSTARGET_IMAGE
          value: ko://github.com/triggermesh/triggermesh/cmd/awssqstarget-adapter
        - name: AZUREEVENTHUBSTARGET_IMAGE
          value: ko://github.com/triggermesh/triggermesh/cmd/azureeventhubstarget-adapter
        - name: CONFLUENTTARGET_IMAGE
          value: ko://github.com/triggermesh/triggermesh/cmd/confluenttarget-adapter
        - name: DATADOGTARGET_IMAGE
          value: ko://github.com/triggermesh/triggermesh/cmd/datadogtarget-adapter
        - name: ELASTICSEARCHTARGET_IMAGE
          value: ko://github.com/triggermesh/triggermesh/cmd/elasticsearchtarget-adapter
        - name: GOOGLECLOUDFIRESTORETARGET_IMAGE
          value: ko://github.com/triggermesh/triggermesh/cmd/googlecloudfirestoretarget-adapter
        - name: GOOGLECLOUDSTORAGETARGET_IMAGE
          value: ko://github.com/triggermesh/triggermesh/cmd/googlecloudstoragetarget-adapter
        - name: GOOGLECLOUDWORKFLOWSTARGET_IMAGE
          value: ko://github.com/triggermesh/triggermesh/cmd/googlecloudworkflowstarget-adapter
        - name: GOOGLESHEETTARGET_IMAGE
          value: ko://github.com/triggermesh/triggermesh/cmd/googlesheettarget-adapter
        - name: HASURATARGET_IMAGE
          value: ko://github.com/triggermesh/triggermesh/cmd/hasuratarget-adapter
        - name: HTTPTARGET_IMAGE
          value: ko://github.com/triggermesh/triggermesh/cmd/httptarget-adapter
        - name: INFRATARGET_IMAGE
          value: ko://github.com/triggermesh/triggermesh/cmd/infratarget-adapter
        - name: JIRATARGET_IMAGE
          value: ko://github.com/triggermesh/triggermesh/cmd/jiratarget-adapter
        - name: LOGZTARGET_IMAGE
          value: ko://github.com/triggermesh/triggermesh/cmd/logztarget-adapter
        - name: OPENTELEMETRYTARGET_IMAGE
          value: ko://github.com/triggermesh/triggermesh/cmd/opentelemetrytarget-adapter
        - name: ORACLETARGET_IMAGE
          value: ko://github.com/triggermesh/triggermesh/cmd/oracletarget-adapter
        - name: SALESFORCETARGET_IMAGE
          value: ko://github.com/triggermesh/triggermesh/cmd/salesforcetarget-adapter
        - name: SENDGRIDTARGET_IMAGE
          value: ko://github.com/triggermesh/triggermesh/cmd/sendgridtarget-adapter
        - name: SLACKTARGET_IMAGE
          value: ko://github.com/triggermesh/triggermesh/cmd/slacktarget-adapter
        - name: SPLUNKTARGET_IMAGE
          value: ko://github.com/triggermesh/triggermesh/cmd/splunktarget-adapter
        - name: TEKTONTARGET_IMAGE
          value: ko://github.com/triggermesh/triggermesh/cmd/tektontarget-adapter
        - name: TWILIOTARGET_IMAGE
          value: ko://github.com/triggermesh/triggermesh/cmd/twiliotarget-adapter
        - name: UIPATHTARGET_IMAGE
          value: ko://github.com/triggermesh/triggermesh/cmd/uipathtarget-adapter
        - name: ZENDESKTARGET_IMAGE
          value: ko://github.com/triggermesh/triggermesh/cmd/zendesktarget-adapter
        # Flow adapters
        - name: JQTRANSFORMATION_IMAGE
          value: ko://github.com/triggermesh/triggermesh/cmd/jqtransformation-adapter
        - name: SYNCHRONIZER_IMAGE
          value: ko://github.com/triggermesh/triggermesh/cmd/synchronizer-adapter
        - name: TRANSFORMER_IMAGE
          value: ko://github.com/triggermesh/triggermesh/cmd/transformation-adapter
        - name: XMLTOJSONTRANSFORMATION_IMAGE
          value: ko://github.com/triggermesh/triggermesh/cmd/xmltojsontransformation-adapter
        # Routing adapters
        - name: FILTER_IMAGE
          value: ko://github.com/triggermesh/triggermesh/cmd/filter-adapter
        - name: SPLITTER_IMAGE
          value: ko://github.com/triggermesh/triggermesh/cmd/splitter-adapter
        # Function Runtimes
        - name: RUNTIME_KLR_PYTHON
          value: gcr.io/triggermesh/knative-lambda-python37:v1.12.0
        - name: RUNTIME_KLR_NODE
          value: gcr.io/triggermesh/knative-lambda-node10:v1.12.0
        - name: RUNTIME_KLR_RUBY
          value: gcr.io/triggermesh/knative-lambda-ruby25:v1.12.0
        # Type-specific options
        - name: TEKTONTARGET_REAPING_INTERVAL
          value: 2m
        # Custom build adapters
<<<<<<< HEAD
        - name: DATAWEAVETRANSFORMATION_IMAGE
          value: gcr.io/triggermesh/dataweavetransformation-adapter:latest
        - name: IBMMQSOURCE_ADAPTER_IMAGE
=======
        - name: IBMMQSOURCE_IMAGE
>>>>>>> e02628b8
          value: gcr.io/triggermesh/ibmmqsource-adapter:latest
        - name: IBMMQTARGET_IMAGE
          value: gcr.io/triggermesh/ibmmqtarget-adapter:latest
        - name: XSLTTRANSFORMATION_IMAGE
          value: gcr.io/triggermesh/xslttransformation-adapter:latest

        securityContext:
          allowPrivilegeEscalation: false

        ports:
        - name: metrics
          containerPort: 9090
        - name: profiling
          containerPort: 8008<|MERGE_RESOLUTION|>--- conflicted
+++ resolved
@@ -191,13 +191,9 @@
         - name: TEKTONTARGET_REAPING_INTERVAL
           value: 2m
         # Custom build adapters
-<<<<<<< HEAD
         - name: DATAWEAVETRANSFORMATION_IMAGE
           value: gcr.io/triggermesh/dataweavetransformation-adapter:latest
-        - name: IBMMQSOURCE_ADAPTER_IMAGE
-=======
         - name: IBMMQSOURCE_IMAGE
->>>>>>> e02628b8
           value: gcr.io/triggermesh/ibmmqsource-adapter:latest
         - name: IBMMQTARGET_IMAGE
           value: gcr.io/triggermesh/ibmmqtarget-adapter:latest
