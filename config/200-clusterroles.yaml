# Copyright 2021 TriggerMesh Inc.
#
# Licensed under the Apache License, Version 2.0 (the "License");
# you may not use this file except in compliance with the License.
# You may obtain a copy of the License at
#
#     http://www.apache.org/licenses/LICENSE-2.0
#
# Unless required by applicable law or agreed to in writing, software
# distributed under the License is distributed on an "AS IS" BASIS,
# WITHOUT WARRANTIES OR CONDITIONS OF ANY KIND, either express or implied.
# See the License for the specific language governing permissions and
# limitations under the License.

apiVersion: rbac.authorization.k8s.io/v1
kind: ClusterRole
metadata:
  name: triggermesh-controller
  labels:
    app.kubernetes.io/part-of: triggermesh

rules:

# Record Kubernetes events
- apiGroups:
  - ''
  resources:
  - events
  verbs:
  - create
  - patch
  - update

# Manage receive-adapters
- apiGroups:
  - apps
  resources:
  - deployments
  verbs:
  - get
  - list
  - watch
  - create
  - update
  - delete
  - patch
- apiGroups:
  - serving.knative.dev
  resources:
  - services
  verbs:
  - get
  - list
  - watch
  - create
  - update
  - delete
  - patch

# Read Source resources and update their statuses
# +rbac-check
- apiGroups:
  - sources.triggermesh.io
  resources:
  - awscloudwatchlogssources
  - awscloudwatchsources
  - awscodecommitsources
  - awscognitoidentitysources
  - awscognitouserpoolsources
  - awsdynamodbsources
  - awskinesissources
  - awsperformanceinsightssources
  - awss3sources
  - awssnssources
  - awssqssources
  - azureactivitylogssources
  - azureblobstoragesources
  - azureeventgridsources
  - azureeventhubsources
  - azureiothubsources
  - azurequeuestoragesources
  - azureservicebusqueuesources
  - googlecloudauditlogssources
  - googlecloudbillingsources
  - googlecloudiotsources
  - googlecloudpubsubsources
  - googlecloudrepositoriessources
  - googlecloudstoragesources
  - httppollersources
  - ocimetricssources
  - salesforcesources
  - slacksources
  - twiliosources
  - webhooksources
  - zendesksources
  verbs:
  - list
  - watch
  - get
# +rbac-check:subresource=status
- apiGroups:
  - sources.triggermesh.io
  resources:
  - awscloudwatchlogssources/status
  - awscloudwatchsources/status
  - awscodecommitsources/status
  - awscognitoidentitysources/status
  - awscognitouserpoolsources/status
  - awsdynamodbsources/status
  - awskinesissources/status
  - awsperformanceinsightssources/status
  - awss3sources/status
  - awssnssources/status
  - awssqssources/status
  - azureactivitylogssources/status
  - azureblobstoragesources/status
  - azureeventgridsources/status
  - azureeventhubsources/status
  - azureiothubsources/status
  - azurequeuestoragesources/status
  - azureservicebusqueuesources/status
  - googlecloudauditlogssources/status
  - googlecloudbillingsources/status
  - googlecloudiotsources/status
  - googlecloudpubsubsources/status
  - googlecloudrepositoriessources/status
  - googlecloudstoragesources/status
  - httppollersources/status
  - ocimetricssources/status
  - salesforcesources/status
  - slacksources/status
  - twiliosources/status
  - webhooksources/status
  - zendesksources/status
  verbs:
  - update

# Read Target resources and update their statuses
# +rbac-check
- apiGroups:
  - targets.triggermesh.io
  resources:
  - alibabaosstargets
  - awscomprehendtargets
  - awsdynamodbtargets
  - awskinesistargets
  - awslambdatargets
  - awss3targets
  - awssnstargets
  - awssqstargets
  - confluenttargets
  - datadogtargets
  - elasticsearchtargets
  - googlecloudfirestoretargets
  - googlecloudstoragetargets
  - googlecloudworkflowstargets
  - googlesheettargets
  - hasuratargets
  - httptargets
  - infratargets
  - jiratargets
  - logztargets
  - logzmetricstargets
  - oracletargets
  - salesforcetargets
  - sendgridtargets
  - slacktargets
  - splunktargets
  - tektontargets
  - twiliotargets
  - uipathtargets
  - zendesktargets
  verbs:
  - list
  - watch
  - get
# +rbac-check:subresource=status
- apiGroups:
  - targets.triggermesh.io
  resources:
  - alibabaosstargets/status
  - awscomprehendtargets/status
  - awsdynamodbtargets/status
  - awskinesistargets/status
  - awslambdatargets/status
  - awss3targets/status
  - awssnstargets/status
  - awssqstargets/status
  - confluenttargets/status
  - datadogtargets/status
  - elasticsearchtargets/status
  - googlecloudfirestoretargets/status
  - googlecloudstoragetargets/status
  - googlecloudworkflowstargets/status
  - googlesheettargets/status
  - hasuratargets/status
  - httptargets/status
  - infratargets/status
  - jiratargets/status
  - logztargets/status
  - logzmetricstargets/status
  - oracletargets/status
  - salesforcetargets/status
  - sendgridtargets/status
  - slacktargets/status
  - splunktargets/status
  - tektontargets/status
  - twiliotargets/status
  - uipathtargets/status
  - zendesktargets/status
  verbs:
  - update

# Read Flow resources and update their statuses
# +rbac-check
- apiGroups:
  - flow.triggermesh.io
  resources:
  - transformations
  verbs:
  - list
  - watch
  - get
# +rbac-check:subresource=status
- apiGroups:
  - flow.triggermesh.io
  resources:
  - transformations/status
  verbs:
  - update

# Read Extension resources and update their statuses
# +rbac-check
- apiGroups:
  - extensions.triggermesh.io
  resources:
  - functions
  verbs:
  - list
  - watch
  - get
# +rbac-check:subresource=status
- apiGroups:
  - extensions.triggermesh.io
  resources:
  - functions/status
  verbs:
  - update

# Read Routing resources and update their statuses
# +rbac-check
- apiGroups:
  - routing.triggermesh.io
  resources:
  - filters
  - splitters
  verbs:
  - list
  - watch
  - get
# +rbac-check:subresource=status
- apiGroups:
  - routing.triggermesh.io
  resources:
  - filters/status
  - splitters/status
  verbs:
  - update

# Ensure compatibility with the OwnerReferencesPermissionEnforcement Admission Controller
# https://kubernetes.io/docs/reference/access-authn-authz/admission-controllers/#ownerreferencespermissionenforcement
# +rbac-check:subresource=finalizers
- apiGroups:
  - sources.triggermesh.io
  resources:
  - awscloudwatchlogssources/finalizers
  - awscloudwatchsources/finalizers
  - awscodecommitsources/finalizers
  - awscognitoidentitysources/finalizers
  - awscognitouserpoolsources/finalizers
  - awsdynamodbsources/finalizers
  - awskinesissources/finalizers
  - awsperformanceinsightssources/finalizers
  - awss3sources/finalizers
  - awssnssources/finalizers
  - awssqssources/finalizers
  - azureactivitylogssources/finalizers
  - azureblobstoragesources/finalizers
  - azureeventgridsources/finalizers
  - azureeventhubsources/finalizers
  - azureiothubsources/finalizers
  - azurequeuestoragesources/finalizers
  - azureservicebusqueuesources/finalizers
  - googlecloudauditlogssources/finalizers
  - googlecloudbillingsources/finalizers
  - googlecloudiotsources/finalizers
  - googlecloudpubsubsources/finalizers
  - googlecloudrepositoriessources/finalizers
  - googlecloudstoragesources/finalizers
  - httppollersources/finalizers
  - ocimetricssources/finalizers
  - salesforcesources/finalizers
  - slacksources/finalizers
  - twiliosources/finalizers
  - webhooksources/finalizers
  - zendesksources/finalizers
  verbs:
  - update
# +rbac-check:subresource=finalizers
- apiGroups:
  - targets.triggermesh.io
  resources:
  - alibabaosstargets/finalizers
  - awscomprehendtargets/finalizers
  - awsdynamodbtargets/finalizers
  - awskinesistargets/finalizers
  - awslambdatargets/finalizers
  - awss3targets/finalizers
  - awssnstargets/finalizers
  - awssqstargets/finalizers
  - confluenttargets/finalizers
  - datadogtargets/finalizers
  - elasticsearchtargets/finalizers
  - googlecloudfirestoretargets/finalizers
  - googlecloudstoragetargets/finalizers
  - googlecloudworkflowstargets/finalizers
  - googlesheettargets/finalizers
  - hasuratargets/finalizers
  - httptargets/finalizers
  - infratargets/finalizers
  - jiratargets/finalizers
  - logztargets/finalizers
  - oracletargets/finalizers
  - salesforcetargets/finalizers
  - sendgridtargets/finalizers
  - slacktargets/finalizers
  - splunktargets/finalizers
  - tektontargets/finalizers
  - twiliotargets/finalizers
  - uipathtargets/finalizers
  - zendesktargets/finalizers
  verbs:
  - update
# +rbac-check:subresource=finalizers
- apiGroups:
  - flow.triggermesh.io
  resources:
  - transformations/finalizers
  verbs:
  - update
# +rbac-check:subresource=finalizers
- apiGroups:
  - extensions.triggermesh.io
  resources:
  - functions/finalizers
  verbs:
  - update
# +rbac-check:subresource=finalizers
- apiGroups:
  - routing.triggermesh.io
  resources:
  - filters/finalizers
  - splitters/finalizers
  verbs:
  - update

# Set finalizers
- apiGroups:
  - sources.triggermesh.io
  resources:
  - awss3sources
  - awssnssources
  - azureactivitylogssources
  - azureblobstoragesources
  - azureeventgridsources
  - azureservicebusqueuesources
  - googlecloudauditlogssources
  - googlecloudbillingsources
  - googlecloudiotsources
  - googlecloudpubsubsources
  - googlecloudrepositoriessources
  - googlecloudstoragesources
  - zendesksources
  verbs:
  - patch

# Manage resource-specific ServiceAccounts and RoleBindings
- apiGroups:
  - ''
  resources:
  - serviceaccounts
  verbs:
  - list
  - watch
  - create
- apiGroups:
  - ''
  resources:
  - serviceaccounts
  resourceNames:
  - awscloudwatchlogssource-adapter
  - awscloudwatchsource-adapter
  - awscodecommitsource-adapter
  - awscognitoidentitysource-adapter
  - awscognitouserpoolsource-adapter
  - awsdynamodbsource-adapter
  - awskinesissource-adapter
  - awsperformanceinsightssource-adapter
  - awss3source-adapter
  - awssnssource-adapter
  - awssqssource-adapter
  - azureactivitylogssource-adapter
  - azureblobstoragesource-adapter
  - azureeventgridsource-adapter
  - azureeventhubsource-adapter
  - azureiothubsource-adapter
  - azurequeuestoragesource-adapter
  - azureservicebusqueuesource-adapter
  - googlecloudauditlogssource-adapter
  - googlecloudbillingsource-adapter
  - googlecloudiotsource-adapter
  - googlecloudpubsubsource-adapter
  - googlecloudrepositoriessource-adapter
  - googlecloudstoragesource-adapter
  - httppollersource-adapter
  - ocimetricssource-adapter
  - salesforcesource-adapter
  - slacksource-adapter
  - twiliosource-adapter
  - webhooksource-adapter
  - zendesksource-adapter
  - tektontarget-adapter
  - filter-adapter
  - splitter-adapter
  verbs:
  - update
- apiGroups:
  - rbac.authorization.k8s.io
  resources:
  - rolebindings
  verbs:
  - list
  - watch
  - create
- apiGroups:
  - rbac.authorization.k8s.io
  resources:
  - rolebindings
  resourceNames:
  - awscloudwatchlogssource-adapter
  - awscloudwatchsource-adapter
  - awscodecommitsource-adapter
  - awscognitoidentitysource-adapter
  - awscognitouserpoolsource-adapter
  - awsdynamodbsource-adapter
  - awskinesissource-adapter
  - awsperformanceinsightssource-adapter
  - awss3source-adapter
  - awssnssource-adapter
  - awssqssource-adapter
  - azureactivitylogssource-adapter
  - azureblobstoragesource-adapter
  - azureeventgridsource-adapter
  - azureeventhubsource-adapter
  - azureiothubsource-adapter
  - azurequeuestoragesource-adapter
  - azureservicebusqueuesource-adapter
  - googlecloudauditlogssource-adapter
  - googlecloudbillingsource-adapter
  - googlecloudiotsource-adapter
  - googlecloudpubsubsource-adapter
  - googlecloudrepositoriessource-adapter
  - googlecloudstoragesource-adapter
  - httppollersource-adapter
  - ocimetricssource-adapter
  - salesforcesource-adapter
  - slacksource-adapter
  - twiliosource-adapter
  - webhooksource-adapter
  - zendesksource-adapter
  - tektontarget-adapter
  - filter-adapter
  - splitter-adapter
  verbs:
  - update

# List namespaces
# Required by the TektonTarget reaper.
- apiGroups:
  - ''
  resources:
  - namespaces
  verbs:
  - list

# Read credentials
- apiGroups:
  - ''
  resources:
  - secrets
  verbs:
  - get

# Required by Function controller to store, and mount user's code
- apiGroups:
  - ''
  resources:
  - configmaps
  verbs:
  - get
  - list
  - create
  - update
  - delete
  - patch
  - watch

# Read controller configurations
- apiGroups:
  - ''
  resources:
  - configmaps
  verbs:
  - list
  - watch
- apiGroups:
  - ''
  resources:
  - configmaps
  resourceNames:
  - config-logging
  - config-observability
  - config-leader-election
  verbs:
  - get

# Acquire leases for leader election
- apiGroups:
  - coordination.k8s.io
  resources:
  - leases
  verbs:
  - get
  - create
  - update

# Determine the exact reason why Deployments fail
- apiGroups:
  - ''
  resources:
  - pods
  verbs:
  - list

---

apiVersion: rbac.authorization.k8s.io/v1
kind: ClusterRole
metadata:
  name: awssnssource-adapter
  labels:
    app.kubernetes.io/part-of: triggermesh
rules:

# Record Kubernetes events
- apiGroups:
  - ''
  resources:
  - events
  verbs:
  - create
  - patch
  - update

# Read Source resources and update their statuses
- apiGroups:
  - sources.triggermesh.io
  resources:
  - awssnssources
  verbs:
  - list
  - watch
- apiGroups:
  - sources.triggermesh.io
  resources:
  - awssnssources/status
  verbs:
  - patch

# Read credentials
- apiGroups:
  - ''
  resources:
  - secrets
  verbs:
  - get

# Acquire leases for leader election
- apiGroups:
  - coordination.k8s.io
  resources:
  - leases
  verbs:
  - get
  - create
  - update

---

apiVersion: rbac.authorization.k8s.io/v1
kind: ClusterRole
metadata:
  name: zendesksource-adapter
  labels:
    app.kubernetes.io/part-of: triggermesh
rules:

# Record Kubernetes events
- apiGroups:
  - ''
  resources:
  - events
  verbs:
  - create
  - patch
  - update

# Read Source resources
- apiGroups:
  - sources.triggermesh.io
  resources:
  - zendesksources
  verbs:
  - list
  - watch

# Read credentials
- apiGroups:
  - ''
  resources:
  - secrets
  verbs:
  - get

# Acquire leases for leader election
- apiGroups:
  - coordination.k8s.io
  resources:
  - leases
  verbs:
  - get
  - create
  - update

---

apiVersion: rbac.authorization.k8s.io/v1
kind: ClusterRole
metadata:
  name: tektontarget-adapter
  labels:
    app.kubernetes.io/part-of: triggermesh
rules:
- apiGroups:
  - tekton.dev
  resources:
  - taskruns
  - pipelineruns
  verbs:
  - create
  - list
  - delete

---

apiVersion: rbac.authorization.k8s.io/v1
kind: ClusterRole
metadata:
  name: filter-adapter
  labels:
    app.kubernetes.io/part-of: triggermesh
rules:
- apiGroups:
  - ''
  resources:
  - events
  verbs:
  - create
  - patch
  - update
- apiGroups:
<<<<<<< HEAD
  - ""
=======
  - ''
>>>>>>> c1a4df90
  resources:
  - configmaps
  verbs:
  - get
  - list
  - watch
- apiGroups:
  - routing.triggermesh.io
  resources:
  - filters
  verbs:
  - get
  - list
  - watch
- apiGroups:
  - coordination.k8s.io
  resources:
  - leases
  verbs:
  - get
  - create
  - update

---

apiVersion: rbac.authorization.k8s.io/v1
kind: ClusterRole
metadata:
  name: splitter-adapter
  labels:
    app.kubernetes.io/part-of: triggermesh
rules:
- apiGroups:
  - ''
  resources:
  - events
  verbs:
  - create
  - patch
  - update
- apiGroups:
<<<<<<< HEAD
  - ""
=======
  - ''
>>>>>>> c1a4df90
  resources:
  - configmaps
  verbs:
  - get
  - list
  - watch
- apiGroups:
  - routing.triggermesh.io
  resources:
  - splitters
  verbs:
  - get
  - list
  - watch
- apiGroups:
  - coordination.k8s.io
  resources:
  - leases
  verbs:
  - get
  - create
  - update

---

# This role provides readonly access to "Source" duck types.
# All the rules it contains get aggregated into the "source-observer" ClusterRole provided by Knative Eventing.
# see https://github.com/knative/eventing/blob/release-0.26/docs/spec/sources.md#source-rbac
apiVersion: rbac.authorization.k8s.io/v1
kind: ClusterRole
metadata:
  name: triggermesh-source-observer
  labels:
    app.kubernetes.io/part-of: triggermesh
    duck.knative.dev/source: 'true'
rules:
# +rbac-check
- apiGroups:
  - sources.triggermesh.io
  resources:
  - awscloudwatchlogssources
  - awscloudwatchsources
  - awscodecommitsources
  - awscognitoidentitysources
  - awscognitouserpoolsources
  - awsdynamodbsources
  - awskinesissources
  - awsperformanceinsightssources
  - awss3sources
  - awssnssources
  - awssqssources
  - azureactivitylogssources
  - azureblobstoragesources
  - azureeventgridsources
  - azureeventhubsources
  - azureiothubsources
  - azurequeuestoragesources
  - azureservicebusqueuesources
  - googlecloudauditlogssources
  - googlecloudbillingsources
  - googlecloudiotsources
  - googlecloudpubsubsources
  - googlecloudrepositoriessources
  - googlecloudstoragesources
  - httppollersources
  - ocimetricssources
  - salesforcesources
  - slacksources
  - twiliosources
  - webhooksources
  - zendesksources
  verbs:
  - get
  - list
  - watch

---

# This role provides readonly access to "Addressable" duck types.
# All the rules it contains get aggregated into the "addressable-resolver" ClusterRole provided by Knative Eventing.
# https://github.com/knative/eventing/blob/release-0.26/config/core/roles/addressable-resolvers-clusterrole.yaml#L15-L28
apiVersion: rbac.authorization.k8s.io/v1
kind: ClusterRole
metadata:
  name: triggermesh-addressable-resolver
  labels:
    app.kubernetes.io/part-of: triggermesh
    duck.knative.dev/addressable: 'true'
rules:
# +rbac-check
- apiGroups:
  - targets.triggermesh.io
  resources:
  - alibabaosstargets
  - awscomprehendtargets
  - awsdynamodbtargets
  - awskinesistargets
  - awslambdatargets
  - awss3targets
  - awssnstargets
  - awssqstargets
  - confluenttargets
  - datadogtargets
  - elasticsearchtargets
  - googlecloudfirestoretargets
  - googlecloudstoragetargets
  - googlecloudworkflowstargets
  - googlesheettargets
  - hasuratargets
  - httptargets
  - infratargets
  - jiratargets
  - logztargets
<<<<<<< HEAD
  - logzmetricstargets
  - salesforcetargets
=======
>>>>>>> c1a4df90
  - oracletargets
  - salesforcetargets
  - sendgridtargets
  - slacktargets
  - splunktargets
  - tektontargets
  - twiliotargets
  - uipathtargets
  - zendesktargets
  verbs:
  - get
  - list
  - watch
# +rbac-check
- apiGroups:
  - flow.triggermesh.io
  resources:
  - transformations
  verbs:
  - get
  - list
  - watch
# +rbac-check
- apiGroups:
  - extensions.triggermesh.io
  resources:
  - functions
  verbs:
  - get
  - list
  - watch
# +rbac-check
- apiGroups:
  - routing.triggermesh.io
  resources:
  - filters
  - splitters
  verbs:
  - get
  - list
  - watch<|MERGE_RESOLUTION|>--- conflicted
+++ resolved
@@ -330,6 +330,7 @@
   - infratargets/finalizers
   - jiratargets/finalizers
   - logztargets/finalizers
+  - logzmetricstargets/finalizers
   - oracletargets/finalizers
   - salesforcetargets/finalizers
   - sendgridtargets/finalizers
@@ -689,11 +690,7 @@
   - patch
   - update
 - apiGroups:
-<<<<<<< HEAD
-  - ""
-=======
-  - ''
->>>>>>> c1a4df90
+  - ''
   resources:
   - configmaps
   verbs:
@@ -735,11 +732,7 @@
   - patch
   - update
 - apiGroups:
-<<<<<<< HEAD
-  - ""
-=======
-  - ''
->>>>>>> c1a4df90
+  - ''
   resources:
   - configmaps
   verbs:
@@ -853,11 +846,7 @@
   - infratargets
   - jiratargets
   - logztargets
-<<<<<<< HEAD
   - logzmetricstargets
-  - salesforcetargets
-=======
->>>>>>> c1a4df90
   - oracletargets
   - salesforcetargets
   - sendgridtargets
